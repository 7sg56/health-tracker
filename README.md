--- conflicted
+++ resolved
@@ -94,22 +94,6 @@
 ## Authors
 
 - Sourish Ghosh [@7sg56]
-<<<<<<< HEAD
-- Ayush Kumar []
-- Ishaan Verma []
-- Adhikshit Kumar [@adhikshit775]
-
-
-
-## Contributing
-
-Issues and pull requests are welcome. If you plan significant changes, please open an issue first to discuss what you would like to change.
-
-## License
-
-TBD
-=======
 - Ayush Kumar [@AyushOg18]
 - Ishaan Verma [@16Ishaan]
 - Adhikshit Kumar [@Adhikshit775]
->>>>>>> 14b29e6d
